--- conflicted
+++ resolved
@@ -13,154 +13,8 @@
 #[macro_use]
 extern crate core;
 
-<<<<<<< HEAD
-use core::atomic::{AtomicBool, Ordering, ATOMIC_BOOL_INIT};
-use core::cell::UnsafeCell;
-use core::marker::Sync;
-use core::ops::{Drop, Deref, DerefMut};
-use core::option::Option;
-use core::option::Option::{Some, None};
-
-/// A wrapper for the data giving access in a thread-safe manner
-pub struct Spinlock<T>
-{
-    lock: AtomicBool,
-    data: UnsafeCell<T>,
-}
-
-/// A guard to which the protected data can be accessed
-///
-/// When the guard falls out of scope it will release the lock.
-#[experimental]
-pub struct SpinlockGuard<'a, T:'a>
-{
-    lock: &'a AtomicBool,
-    data: &'a mut T,
-}
-
-unsafe impl<T> Sync for Spinlock<T> {}
-
-/// A Spinlock which may be used statically.
-///
-/// ```
-/// use spinlock::{StaticSpinlock, STATIC_SPINLOCK_INIT};
-///
-/// static SPLCK: StaticSpinlock = STATIC_SPINLOCK_INIT;
-///
-/// fn demo() {
-///     let lock = SPLCK.lock();
-///     // do something with lock
-///     drop(lock);
-/// }
-/// ```
-pub type StaticSpinlock = Spinlock<()>;
-
-/// A initializer for StaticSpinlock, containing no data.
-pub const STATIC_SPINLOCK_INIT: StaticSpinlock = Spinlock {
-    lock: ATOMIC_BOOL_INIT,
-    data: UnsafeCell { value: () },
-};
-
-#[deprecated = "renamed to STATIC_SPINLOCK_INIT"]
-pub const INIT_STATIC_SPINLOCK: StaticSpinlock = STATIC_SPINLOCK_INIT;
-
-impl<T> Spinlock<T>
-{
-    /// Creates a new spinlock wrapping the supplied data.
-    #[unstable]
-    pub fn new(user_data: T) -> Spinlock<T>
-    {
-        Spinlock
-        {
-            lock: ATOMIC_BOOL_INIT,
-            data: UnsafeCell::new(user_data),
-        }
-    }
-
-    #[inline]
-    fn try_obtain_lock(&self) -> bool {
-        self.lock.compare_and_swap(false, true, Ordering::SeqCst) == false
-    }
-
-    fn obtain_lock(&self)
-    {
-        while !self.try_obtain_lock()
-        {
-            // Do nothing
-        }
-    }
-
-    /// Locks the spinlock and returns a guard.
-    ///
-    /// The returned value may be dereferenced for data access
-    /// and the lock will be dropped when the guard falls out of scope.
-    ///
-    /// ```
-    /// let mylock = spinlock::Spinlock::new(0u);
-    /// {
-    ///     let mut data = mylock.lock();
-    ///     // The lock is now locked and the data can be accessed
-    ///     *data += 1;
-    /// }
-    /// // The lock is dropped
-    /// ```
-    pub fn lock(&self) -> SpinlockGuard<T>
-    {
-        self.obtain_lock();
-        SpinlockGuard
-        {
-            lock: &self.lock,
-            data: unsafe { &mut *self.data.get() },
-        }
-    }
-
-    /// Attempts to locks the spinlock.
-    ///
-    /// If the spinlock could not be acquired at this time, then `None` is returned.
-    /// Otherwise, an RAII guard is returned. The spinlock will be unlocked when the
-    /// guard is dropped.
-    ///
-    /// This function does not block.
-    ///
-    ///
-    /// ```
-    /// let mylock = spinlock::Spinlock::new(0u);
-    /// {
-    ///     match mylock.try_lock() {
-    ///         Some(mut data) => {
-    ///             // The data can be accessed
-    ///             *data += 1;
-    ///             assert!(mylock.try_lock().is_none());
-    ///         },
-    ///         None => panic!("could not acquire lock"),
-    ///     }
-    ///     assert!(mylock.try_lock().is_some());
-    ///     assert_eq!(*mylock.try_lock().unwrap(), 1);
-    /// }
-    /// ```
-    pub fn try_lock(&self) -> Option<SpinlockGuard<T>>
-    {
-        if self.try_obtain_lock() {
-            Some(SpinlockGuard {
-                lock: &self.lock,
-                data: unsafe { &mut *self.data.get() },
-            })
-        } else {
-            None
-        }
-
-    }
-}
-
-impl<'a, T> Deref for SpinlockGuard<'a, T>
-{
-    type Target = T;
-    fn deref<'b>(&'b self) -> &'b T { &*self.data }
-}
-=======
 pub use mutex::*;
 pub use rw_lock::*;
->>>>>>> 5b5e27ac
 
 mod mutex;
 mod rw_lock;
